--- conflicted
+++ resolved
@@ -21,13 +21,8 @@
 import argparse
 
 sys.path.append(os.path.dirname(os.path.dirname(os.path.abspath(__file__))))
-<<<<<<< HEAD
 from utilities.data_readers.read_input_from_files import read_yaml_parameters,read_sens_from_segy,download_data_from_edx
 from utilities.write_output_to_files import convert_matrix_to_segy,write_optimal_design_to_yaml
-=======
-from utilities.data_readers.read_input_from_files import read_yaml_parameters, read_sens_from_segy
-from utilities.write_output_to_files import convert_matrix_to_segy, write_optimal_design_to_yaml
->>>>>>> 5993e99b
 mpl.rcParams.update({'font.size': 20})
 DEBUG = False
 
@@ -113,16 +108,10 @@
         # create a sensitivity object
 
         # plot velocity, density and plume models (images)
-<<<<<<< HEAD
         self.modeldir = './velocity_plume_mask/'
         if not os.path.exists(self.modeldir):
             os.makedirs(self.modeldir)
         self.plume_images_dir = self.outpre + 'velocity_plume_images/'
-=======
-        self.modeldir = self.datadir + 'models_plume_mask/'
-
-        self.plume_images_dir = self.outpre + 'model_plume_images/'
->>>>>>> 5993e99b
         ##
         self.th_all=np.exp(-0.1*np.arange(200))
         # plot sensitivity images per component
@@ -328,43 +317,20 @@
         relative_top_position = 0.75  # 15% from the top edge (or 85% from the bottom)
         relative_right_position = 0.86  # 95% from the right edge
         relative_bottom_position = 0.05  # 5% from the bottom edge
-<<<<<<< HEAD
         ax.text(relative_left_position, relative_bottom_position, yrs, transform=ax.transAxes, color='k', fontsize=24)
         #ax.text(0.6, relative_top_position+0.2, str(self.sen_t_th)+' of total sens', transform=ax.transAxes, color='m')
         # ax.text(relative_right_position, relative_top_position+0.1, f'{area[0]:.1f}%', transform=ax.transAxes, color='brown')
         # ax.text(relative_right_position, relative_top_position, f'{area[1]:.1f}%', transform=ax.transAxes, color='m')
         
-=======
-        ax.text(relative_left_position, relative_bottom_position, yrs,
-                transform=ax.transAxes, color='k', fontsize=24)
-        ax.text(0.6, relative_top_position+0.2, '%data to collect',
-                transform=ax.transAxes, color='k')
-        ax.text(relative_right_position, relative_top_position+0.1,
-                f'{area[0]:.1f}%', transform=ax.transAxes, color='brown')
-        ax.text(relative_right_position, relative_top_position,
-                f'{area[1]:.1f}%', transform=ax.transAxes, color='m')
-
->>>>>>> 5993e99b
         ax.set_ylim(ax.get_ylim()[::-1])
         x = np.linspace(0, (self.nrec-1)*self.drec, self.nrec)
         y = np.linspace(0, (self.nsrc-1)*self.dsrc, self.nsrc)
         X, Y = np.meshgrid(x, y)
-<<<<<<< HEAD
         if self.sen_nor==1:
             CS = plt.contour(X,Y,sens,ths,vmin=0.0,vmax=1.0,linestyles='solid',colors=contour_color_list[:len(ths)])
             #CS = plt.contour(X,Y,sens,[ths)
         else:
             CS = plt.contour(X,Y,sens,ths*np.max(sens),vmin=0.0,vmax=np.max(sens),linestyles='solid',colors=contour_color_list[:len(ths)])
-=======
-        if self.sen_nor == 1:
-            CS = plt.contour(X, Y, sens, self.thresholds, vmin=0.0, vmax=1.0,
-                             linestyles='solid', linewidths=[0.5, 1.5],
-                             colors=['brown', 'm'])
-        else:
-            CS = plt.contour(X, Y, sens, np.array(self.thresholds)*np.max(sens),
-                             vmin=0.0, vmax=np.max(sens), linestyles='solid',
-                             linewidths=[0.5, 1.5], colors=['brown', 'm'])
->>>>>>> 5993e99b
         ax.set_xlabel('Receiver Location (m)')
         ax.set_ylabel('Source Locations (m)')
 
@@ -496,14 +462,8 @@
         kk=0
         for i in range(ns):
             s = np.int32(src_rec[i, :])
-<<<<<<< HEAD
             if np.sum(s) <= 0: continue
             y0 =k
-=======
-            if np.sum(s) <= 0:
-                continue
-            y0 = -100 - k*200
->>>>>>> 5993e99b
             k += 1
             xs = i * self.dsrc * self.opt_src_sep
             xr = np.float32(np.nonzero(s)) * self.drec * self.opt_rec_sep
@@ -556,15 +516,9 @@
         plt.clf()
         plt.close()
         return design
-<<<<<<< HEAD
         
     
     def find_design_from_dtc(self,sens2d):
-=======
-
-
-    def find_design_from_dtc(self, sens2d):
->>>>>>> 5993e99b
         '''
         Find optimal design given a target data to collect
 
@@ -593,7 +547,6 @@
         #print(th)
         design, area,sen_sel = self.find_optimal_seismic_arrays(sens2d, th)
         return design
-<<<<<<< HEAD
     
     def load_sens_data(self,wf,ps,yr):
         '''
@@ -661,10 +614,6 @@
             else:
                 sens2d = self.load_sensitivity_data(self.datadir, yr, wf, ps)
         return sens2d
-=======
-
-
->>>>>>> 5993e99b
 
     def get_sens_dtc_curve(self):
         '''
@@ -676,7 +625,6 @@
         slopes_all_years=[]
         
         for k,yr in enumerate(self.timestamps[:]):
-<<<<<<< HEAD
             sen_all_comp=[]
             area_all_comp=[]
             area_th_all_comp=[]
@@ -713,52 +661,11 @@
                 area_th_all_comp.append(sens_interp_points)
                 area_all_comp.append(arae_all)
                 sen_all_comp.append(sen_all)
-=======
-            sen_all_comp = []
-            area_all_comp = []
-            area_th_all_comp = []
-            slopes_all_comp = []
-            for wf in self.wavefield:
-                for ps in self.vpvs:
-                    if self.segy_read == 1:
-                        segy_path = self.datadir+wf + '_' + ps + '_' + yr + '.sgy'
-                        sens2d = read_sens_from_segy(segy_path,self.sen_nor)
-                    else:
-                        sens2d = self.load_sensitivity_data(self.datadir, yr, wf, ps)
-                    arae_all = []
-                    sen_all = []
-
-                    for th in self.th_all:
-                        design, area, sen_sel = self.find_optimal_seismic_arrays(sens2d, th)
-                        arae_all.append(area)
-                        sen_all.append(sen_sel)
-                    arae_all = np.array(arae_all)
-                    sen_all = np.array(sen_all)
-                    # calculate the area when sen_all reach 90% of its max use interpolation
-                    sen_max = np.max(sen_all)
-                    #self.sen_t_th=0.9
-                    sen_th = sen_max*self.sen_t_th
-                    # interpolation
-                    area_90 = np.interp(sen_th,sen_all,arae_all)
-                    th_sens = np.interp(sen_th,sen_all,self.th_all)
-                    self.slope_th = 0
-                    if self.slope_th:
-                        slopes = calculate_slopes(arae_all, sen_all)
-                        slopes = np.nan_to_num(slopes)
-                        f = interpolate.interp1d(slopes, arae_all, assume_sorted = False)
-                        area_at_slope_th = f(self.slope_th)
-                        sen_at_slope_th = np.interp(area_at_slope_th, arae_all, sen_all)
-                        slopes_all_comp.append([area_at_slope_th, sen_at_slope_th])
-                    area_th_all_comp.append([area_90, sen_th, th_sens])
-                    area_all_comp.append(arae_all)
-                    sen_all_comp.append(sen_all)
->>>>>>> 5993e99b
             sen_all_years.append(sen_all_comp)
             area_all_years.append(area_all_comp)
             area_th_all_years.append(area_th_all_comp)
             slopes_all_years.append(slopes_all_comp)
 
-<<<<<<< HEAD
             self.sen_all_years=np.array(sen_all_years)
             self.area_all_years=area_all_years
             self.area_th_all_years=np.array(area_th_all_years)
@@ -787,41 +694,6 @@
                     if kk==0:
                         self.plot_sensitivity_image(sens2d, out_dir,yr,wf,ps, self.area_th_all_years[k,j,:,2])
                     if self.output_yaml==1:
-=======
-            self.sen_all_years = sen_all_years
-            self.area_all_years = area_all_years
-            self.area_th_all_years = area_th_all_years
-            self.slopes_all_years = slopes_all_years
-
-    def save_design_from_sen_th(self):
-        optimal_dir = self.outpre + '/optimal_design_from_'+str(self.sen_t_th)+'_of_total_sens/'
-        j = 0
-        if not os.path.exists(optimal_dir):
-            os.makedirs(optimal_dir)
-        for wf in self.wavefield:
-            for ps in self.vpvs:
-                if self.segy_read == 1:
-                    segy_path = self.datadir+wf + '_' + ps + '_' + self.timestamps[-1] + '.sgy'
-                    sens2d = read_sens_from_segy(segy_path,self.sen_nor)
-                else:
-                    sens2d = self.load_sensitivity_data(
-                        self.datadir, self.timestamps[-1], wf, ps)
-                design1 = self.find_design_from_dtc(sens2d)
-                ns_max = self.find_max_num_sources(design1)
-                for k, yr in enumerate(self.timestamps):
-                    print('Optimal design from ' +str(self.sen_t_th)+'_of_total_sens', yr+'y', wf, ps)
-                    if self.segy_read == 1:
-                        segy_path=self.datadir+wf + '_' + ps + '_' + yr + '.sgy'
-                        sens2d = read_sens_from_segy(segy_path, self.sen_nor)
-                    else:
-                        sens2d = self.load_sensitivity_data(self.datadir, yr, wf, ps)
-                    design1, area, sen_sel = self.find_optimal_seismic_arrays(
-                        sens2d, self.area_th_all_years[k][j][2])
-                    #seis.plot_sensitivity_image(sens2d, out_dir,yr,wf,ps, area)
-                    design2 = self.plot_optimal_design(
-                        design1, self.modeldir, optimal_dir, wf, ps, yr, ns_max)
-                    if self.output_yaml == 1:
->>>>>>> 5993e99b
                         fname = optimal_dir + wf + '_' + ps + '_' + yr + '.yaml'
                         write_optimal_design_to_yaml(design2, fname)
                     else:
@@ -866,7 +738,6 @@
         '''
         function to plot sensitivity vs data to collect percentage
         '''
-<<<<<<< HEAD
         sens_dtc_dir = self.outpre + '/sens_dtc/'
         if not os.path.exists(sens_dtc_dir):
             os.makedirs(sens_dtc_dir)
@@ -893,42 +764,6 @@
             plt.xlabel('Data to collect (%)')
             
             year=int(yr)-78
-=======
-        # if self.dtc_flag == 0:
-        #     return
-        sens_dtc_dir = self.outpre + '/sens_dtc/'
-        if not os.path.exists(sens_dtc_dir):
-            os.makedirs(sens_dtc_dir)
-
-        plt.figure(figsize=(20,15))
-        for i, yr in enumerate(self.timestamps[:]):
-            plt.subplot(2, 3, self.timestamps.index(yr)+1)
-            j = 0
-            for wf in self.wavefield:
-                for ps in self.vpvs:
-
-                    if self.sen_nor == 1:
-                        plt.plot(self.area_all_years[i][j],
-                                 self.sen_all_years[i][j]/1250,
-                                 '-', label=wf+'_'+ps)
-                        #plt.plot(self.slopes_all_years[i][j][0], self.slopes_all_years[i][j][1]/1250, 'kp', ms=10)
-                    else:
-                        plt.plot(self.area_all_years[i][j],
-                                 self.sen_all_years[i][j], '-',
-                                 label=wf+'_'+ps)
-                        #plt.plot(self.slopes_all_years[i][j][0], self.slopes_all_years[i][j][1], 'kp', ms=10)
-                    j += 1
-            x, y, z = np.array(self.area_th_all_years[i]).T
-            plt.xlabel('data to collect (%)')
-            if self.sen_nor == 1:
-                plt.plot(x, y/1250, 'k*', ms=12, label=str(self.sen_t_th)+' of total sens point')
-                plt.ylim(0, 1)
-                plt.ylabel('Normalized Sensitivity Strength')
-            else:
-                plt.plot(x, y, 'k*', ms=12, label=str(self.sen_t_th)+' of total sens point')
-                plt.ylabel('Sensitivity Strength')
-            year = int(yr)-78
->>>>>>> 5993e99b
             plt.title('t1+{} yr'.format(year))
             plt.legend(loc='upper left', ncol=2, fontsize=16)
         # change default font size
@@ -937,7 +772,6 @@
         plt.savefig(sens_dtc_dir + 'sens_dtc.png', bbox_inches='tight')
         #print('Done')
 
-<<<<<<< HEAD
     def plot_sens_to_percent_by_year(self):
         '''
         function to plot sensitivity vs data to collect percentage
@@ -952,45 +786,10 @@
         plt.savefig(sens_dtc_dir + 'sens_dtc_by_year.png', bbox_inches='tight')
         
                     
-=======
-    def plot_sens_image(self):
-        # plot sensitivity images per component
-        out_dir = self.outpre + '/sensitivity_images/'
-        if not os.path.exists(out_dir):
-            os.makedirs(self.out_dir)
-
-        area = [0.0, 0.0]
-        for wf in self.wavefield:
-            for ps in self.vpvs:
-                if self.segy_read == 1:
-                    segy_path = self.datadir+wf + '_' + ps + '_' + self.timestamps[-1] + '.sgy'
-                    sens2d = read_sens_from_segy(segy_path, self.sen_nor)
-                else:
-                    sens2d = self.load_sensitivity_data(
-                        self.datadir, self.timestamps[-1], wf, ps)
-
-                design1, _, sen_sel = self.find_optimal_seismic_arrays(
-                    sens2d, self.thresholds[1])
-                ns_max = self.find_max_num_sources(design1)
-                for yr in self.timestamps:
-                    print('Optimal design', yr+'y', wf, ps)
-                    if self.segy_read == 1:
-                        segy_path = self.datadir+wf + '_' + ps + '_' + yr + '.sgy'
-                        sens2d = read_sens_from_segy(segy_path, self.sen_nor)
-                    else:
-                        sens2d = self.load_sensitivity_data(self.datadir, yr, wf, ps)
-                    _, area[0], sen_sel = self.find_optimal_seismic_arrays(
-                        sens2d, self.thresholds[0])
-                    design1, area[1], sen_sel = self.find_optimal_seismic_arrays(
-                        sens2d, self.thresholds[1])
-                    self.plot_sensitivity_image(sens2d, out_dir, yr, wf, ps, area)
-
->>>>>>> 5993e99b
     def plot_and_find_opt_arrays_from_dtc(self):
         '''
         given a value of data to collect, find and plot the optimal seismic design
         '''
-<<<<<<< HEAD
         optimal_dir = self.outpre + '/optimal_design_'+str(self.target_dtc)+'%_of_data/'
         
         if not os.path.exists(optimal_dir):
@@ -1015,39 +814,6 @@
                             fout.write(str(line) + '\n')
     
                          
-=======
-        optimal_dir = self.outpre + '/optimal_design_from_'+str(self.target_dtc)+'%_of_data/'
-
-        if not os.path.exists(optimal_dir):
-            os.makedirs(optimal_dir)
-        for wf in self.wavefield:
-            for ps in self.vpvs:
-                if self.segy_read == 1:
-                    segy_path = self.datadir+wf + '_' + ps + '_' + self.timestamps[-1] + '.sgy'
-                    sens2d = read_sens_from_segy(segy_path, self.sen_nor)
-                else:
-                    sens2d = self.load_sensitivity_data(self.datadir, self.timestamps[-1], wf, ps)
-                design1 = self.find_design_from_dtc(sens2d)
-                ns_max = self.find_max_num_sources(design1)
-                for yr in self.timestamps:
-                    print('Optimal design from dtc', yr+'y', wf, ps)
-                    if self.segy_read == 1:
-                        segy_path=self.datadir+wf + '_' + ps + '_' + yr + '.sgy'
-                        sens2d = read_sens_from_segy(segy_path, self.sen_nor)
-                    else:
-                        sens2d = self.load_sensitivity_data(self.datadir, yr, wf, ps)
-                    design1=self.find_design_from_dtc(sens2d)
-                    design2 = self.plot_optimal_design(
-                        design1, self.modeldir, optimal_dir, wf, ps, yr, ns_max)
-                    if self.output_yaml == 1:
-                        fname = optimal_dir + wf + '_' + ps + '_' + yr + '.yaml'
-                        write_optimal_design_to_yaml(design2, fname)
-                    else:
-                        fname = optimal_dir + wf + '_' + ps + '_' + yr + '.txt'
-                        with open(fname, 'w') as fout:
-                            for line in design2:
-                                fout.write(str(line) + '\n')
->>>>>>> 5993e99b
 
 
 # class seismic_sensitivity_2d:
@@ -1070,7 +836,6 @@
 
     seis.plot_model_image()
 
-<<<<<<< HEAD
     #seis.plot_sens_image()
     
     seis.plot_and_find_opt_arrays_from_dtc()
@@ -1080,11 +845,3 @@
     seis.plot_sens_to_percent_year()
 
 
-=======
-    seis.plot_sens_image()
-
-    seis.plot_and_find_opt_arrays_from_dtc()
-    seis.get_sens_dtc_curve()
-    seis.save_design_from_sen_th()
-    seis.plot_sens_to_percent()
->>>>>>> 5993e99b
