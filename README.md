<<<<<<< HEAD
=======


>>>>>>> 941b9eab
## Getting started

To make it easy for you to get started with GitLab, here's a list of recommended next steps.

Already a pro? Just edit this README.md and make it your own. Want to make it easy? [Use the template at the bottom](#editing-this-readme)!

## Add your files

- [ ] [Create](https://docs.gitlab.com/ee/user/project/repository/web_editor.html#create-a-file) or [upload](https://docs.gitlab.com/ee/user/project/repository/web_editor.html#upload-a-file) files
- [ ] [Add files using the command line](https://docs.gitlab.com/ee/gitlab-basics/add-file.html#add-a-file-using-the-command-line) or push an existing Git repository with the following command:

```
cd existing_repo
git remote add origin https://gitlab.com/NRAP/RAMP.git
git branch -M main
git push -uf origin main
```

## Integrate with your tools

- [ ] [Set up project integrations](https://gitlab.com/NRAP/RAMP/-/settings/integrations)

## Collaborate with your team

- [ ] [Invite team members and collaborators](https://docs.gitlab.com/ee/user/project/members/)
- [ ] [Create a new merge request](https://docs.gitlab.com/ee/user/project/merge_requests/creating_merge_requests.html)
- [ ] [Automatically close issues from merge requests](https://docs.gitlab.com/ee/user/project/issues/managing_issues.html#closing-issues-automatically)
- [ ] [Enable merge request approvals](https://docs.gitlab.com/ee/user/project/merge_requests/approvals/)
- [ ] [Automatically merge when pipeline succeeds](https://docs.gitlab.com/ee/user/project/merge_requests/merge_when_pipeline_succeeds.html)

## Test and Deploy

Use the built-in continuous integration in GitLab.

- [ ] [Get started with GitLab CI/CD](https://docs.gitlab.com/ee/ci/quick_start/index.html)
- [ ] [Analyze your code for known vulnerabilities with Static Application Security Testing(SAST)](https://docs.gitlab.com/ee/user/application_security/sast/)
- [ ] [Deploy to Kubernetes, Amazon EC2, or Amazon ECS using Auto Deploy](https://docs.gitlab.com/ee/topics/autodevops/requirements.html)
- [ ] [Use pull-based deployments for improved Kubernetes management](https://docs.gitlab.com/ee/user/clusters/agent/)
- [ ] [Set up protected environments](https://docs.gitlab.com/ee/ci/environments/protected_environments.html)

***

# Editing this README

When you're ready to make this README your own, just edit this file and use the handy template below (or feel free to structure it however you want - this is just a starting point!). Thank you to [makeareadme.com](https://www.makeareadme.com/) for this template.

## Suggestions for a good README
Every project is different, so consider which of these sections apply to yours. The sections used in the template are suggestions for most open source projects. Also keep in mind that while a README can be too long and detailed, too long is better than too short. If you think your README is too long, consider utilizing another form of documentation rather than cutting out information.

## Name
Choose a self-explaining name for your project.

## Description
Let people know what your project can do specifically. Provide context and add a link to any reference visitors might be unfamiliar with. A list of Features or a Background subsection can also be added here. If there are alternatives to your project, this is a good place to list differentiating factors.

## Badges
On some READMEs, you may see small images that convey metadata, such as whether or not all the tests are passing for the project. You can use Shields to add some to your README. Many services also have instructions for adding a badge.

## Visuals
Depending on what you are making, it can be a good idea to include screenshots or even a video (you'll frequently see GIFs rather than actual videos). Tools like ttygif can help, but check out Asciinema for a more sophisticated method.

## Installation
Within a particular ecosystem, there may be a common way of installing things, such as using Yarn, NuGet, or Homebrew. However, consider the possibility that whoever is reading your README is a novice and would like more guidance. Listing specific steps helps remove ambiguity and gets people to using your project as quickly as possible. If it only runs in a specific context like a particular programming language version or operating system or has dependencies that have to be installed manually, also add a Requirements subsection.

## Usage
Use examples liberally, and show the expected output if you can. It's helpful to have inline the smallest example of usage that you can demonstrate, while providing links to more sophisticated examples if they are too long to reasonably include in the README.

## Support
Tell people where they can go to for help. It can be any combination of an issue tracker, a chat room, an email address, etc.

## Roadmap
If you have ideas for releases in the future, it is a good idea to list them in the README.

## Contributing
State if you are open to contributions and what your requirements are for accepting them.

For people who want to make changes to your project, it's helpful to have some documentation on how to get started. Perhaps there is a script that they should run or some environment variables that they need to set. Make these steps explicit. These instructions could also be useful to your future self.

You can also document commands to lint the code or run tests. These steps help to ensure high code quality and reduce the likelihood that the changes inadvertently break something. Having instructions for running tests is especially helpful if it requires external setup, such as starting a Selenium server for testing in a browser.

## Authors and acknowledgment
Show your appreciation to those who have contributed to the project.

## License
For open source projects, say how it is licensed.

## Project status
If you have run out of energy or time for your project, put a note at the top of the README saying that development has slowed down or stopped completely. Someone may choose to fork your project or volunteer to step in as a maintainer or owner, allowing your project to keep going. You can also make an explicit request for maintainers.<|MERGE_RESOLUTION|>--- conflicted
+++ resolved
@@ -1,8 +1,5 @@
-<<<<<<< HEAD
-=======
 
 
->>>>>>> 941b9eab
 ## Getting started
 
 To make it easy for you to get started with GitLab, here's a list of recommended next steps.
